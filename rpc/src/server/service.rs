use hyper::{Body, Response, Error, Server, Request, StatusCode, Method};
use hyper::service::{service_fn, make_service_fn};
use std::net::SocketAddr;
use futures::Future;
use crate::rpc_actor::RpcServerRef;
use riker::actors::ActorSystem;
use crate::server::ask::ask;
use serde_json;
use chrono::prelude::*;
use crate::encoding::base_types::*;
<<<<<<< HEAD
use tezos_encoding::hash::{HashEncoding, HashType, ProtocolHash};
use std::collections::HashMap;
use lazy_static::lazy_static;
use regex::Regex;
=======
use tezos_encoding::hash::{HashEncoding, HashType};
use crate::encoding::monitor::BootstrapInfo;
>>>>>>> 3908d53b

type ServiceResult = Result<Response<Body>, Box<dyn std::error::Error + Sync + Send>>;

/// Spawn new HTTP server on given address interacting with specific actor system
pub fn spawn_server(addr: &SocketAddr, sys: ActorSystem, actor: RpcServerRef) -> impl Future<Output=Result<(), Error>> {
    Server::bind(addr)
        .serve(make_service_fn(move |_| {
            let sys = sys.clone();
            let actor = actor.clone();
            async move {
                let sys = sys.clone();
                let actor = actor.clone();
                Ok::<_, Error>(service_fn(move |req| {
                    let sys = sys.clone();
                    let actor = actor.clone();
                    async move {
                        router(req, sys, actor).await
                    }
                }))
            }
        }))
}

/// Helper function for generating current TimeStamp
#[allow(dead_code)]
fn timestamp() -> TimeStamp {
    TimeStamp::Integral(Utc::now().timestamp())
}

fn ts_to_rfc3339(ts: i64) -> String {
    Utc.from_utc_datetime(&NaiveDateTime::from_timestamp(ts, 0))
        .to_rfc3339_opts(SecondsFormat::Secs, true)
}

/// Generate 404 response
fn not_found() -> ServiceResult {
    Ok(Response::builder()
        .status(StatusCode::from_u16(404)?)
        .body(Body::from("not found"))?)
}

/// Generate empty response
fn empty() -> ServiceResult {
    Ok(Response::builder()
        .status(StatusCode::from_u16(204)?)
        .body(Body::empty())?)
}

/// Helper for parsing URI queries.
/// Functions takes URI query in format key1=val1&key1=val2&key2=val3
/// and produces map { key1: [val1, val2], key2: [val3] }
fn parse_queries(query: &str) -> HashMap<&str, Vec<&str>> {
    let mut ret: HashMap<&str, Vec<&str>> = HashMap::new();
    for (key, value) in query.split('&').map(|x| {
        let mut parts = x.split('=');
        (parts.next().unwrap(), parts.next().unwrap())
    }) {
        if let Some(vals) = ret.get_mut(key) {
            vals.push(value);
        } else {
            ret.insert(key, vec![value]);
        }
    }
    ret
}

/// GET /monitor/bootstrapped endpoint handler
async fn bootstrapped(sys: ActorSystem, actor: RpcServerRef) -> ServiceResult {
    use crate::server::control_msg::GetCurrentHead;
    use shell::shell_channel::BlockApplied;

    let current_head = ask(&sys, &actor, GetCurrentHead::Request).await;
    if let GetCurrentHead::Response(current_head) = current_head {
        let resp = serde_json::to_string(&if current_head.is_some() {
            let current_head: BlockApplied = current_head.unwrap();
            let block = HashEncoding::new(HashType::BlockHash).bytes_to_string(&current_head.hash);
            let timestamp = ts_to_rfc3339(current_head.header.timestamp());
            BootstrapInfo::new(block.into(), TimeStamp::Rfc(timestamp))
        } else {
            BootstrapInfo::new(String::new().into(), TimeStamp::Integral(0))
        })?;
        Ok(Response::new(Body::from(resp)))
    } else {
        empty()
    }
}

/// GET /monitor/commit_hash endpoint handler
async fn commit_hash(_sys: ActorSystem, _actor: RpcServerRef) -> ServiceResult {
    let resp = serde_json::to_string(&UniString::from(env!("GIT_HASH")))?;
    Ok(Response::new(Body::from(resp)))
}

async fn active_chains(_sys: ActorSystem, _actor: RpcServerRef) -> ServiceResult {
    empty()
}

async fn protocols(_sys: ActorSystem, _actor: RpcServerRef) -> ServiceResult {
    empty()
}

async fn valid_blocks(_sys: ActorSystem, _actor: RpcServerRef, _protocols: Vec<ProtocolHash>, _next_protocol: Vec<ProtocolHash>, _chain: Vec<UniString>) -> ServiceResult {
    empty()
}

async fn head_chain(_sys: ActorSystem, _actor: RpcServerRef, _chain_id: &str, _next_protocol: Vec<ProtocolHash>) -> ServiceResult {
    empty()
}

lazy_static! {
    static ref HEADS_CHAIN: Regex = Regex::new(r"/monitor/heads/(?P<chain_id>\w+)").expect("Invalid regex");
}

/// Simple endpoint routing handler
async fn router(req: Request<Body>, sys: ActorSystem, actor: RpcServerRef) -> ServiceResult {
    match (req.method(), req.uri().path()) {
        (&Method::GET, "/monitor/bootstrapped") => bootstrapped(sys, actor).await,
        (&Method::GET, "/monitor/commit_hash") => commit_hash(sys, actor).await,
        (&Method::GET, "/monitor/active_chains") => active_chains(sys, actor).await,
        (&Method::GET, "/monitor/protocols") => protocols(sys, actor).await,
        (&Method::GET, "/monitor/valid_blocks") => {
            let mut protocol: Vec<ProtocolHash> = Vec::new();
            let mut next_protocol: Vec<ProtocolHash> = Vec::new();
            let mut chain: Vec<UniString> = Vec::new();
            if let Some(query) = req.uri().query() {
                let parts = parse_queries(query);
                if let Some(protocols) = parts.get("protocol") {
                    for proto in protocols {
                        protocol.push(proto.as_bytes().into());
                    }
                }
                if let Some(next_protocols) = parts.get("next_protocol") {
                    for next in next_protocols {
                        next_protocol.push(next.as_bytes().into());
                    }
                }
                if let Some(chains) = parts.get("chain") {
                    for c in chains {
                        chain.push(c.to_string().into());
                    }
                }
            }
            valid_blocks(sys, actor, protocol, next_protocol, chain).await
        }
        _ => {
            // We still need to go through pattern, for URIs with wildcart parts
            if req.method() == Method::GET {
                if let Some(captures) = HEADS_CHAIN.captures(req.uri().path()) {
                    let chain_id = &captures["chain_id"];
                    let mut next_protocol: Vec<ProtocolHash> = Vec::new();
                    if let Some(query) = req.uri().query() {
                        let parts = parse_queries(query);
                        if let Some(protos) = parts.get("next_protocol") {
                            for proto in protos {
                                next_protocol.push(proto.as_bytes().into());
                            }
                        }
                    }
                    head_chain(sys, actor, chain_id, next_protocol).await
                } else {
                    not_found()
                }
            } else {
                not_found()
            }
        }
    }
}<|MERGE_RESOLUTION|>--- conflicted
+++ resolved
@@ -8,15 +8,11 @@
 use serde_json;
 use chrono::prelude::*;
 use crate::encoding::base_types::*;
-<<<<<<< HEAD
-use tezos_encoding::hash::{HashEncoding, HashType, ProtocolHash};
 use std::collections::HashMap;
 use lazy_static::lazy_static;
 use regex::Regex;
-=======
 use tezos_encoding::hash::{HashEncoding, HashType};
 use crate::encoding::monitor::BootstrapInfo;
->>>>>>> 3908d53b
 
 type ServiceResult = Result<Response<Body>, Box<dyn std::error::Error + Sync + Send>>;
 
@@ -118,11 +114,11 @@
     empty()
 }
 
-async fn valid_blocks(_sys: ActorSystem, _actor: RpcServerRef, _protocols: Vec<ProtocolHash>, _next_protocol: Vec<ProtocolHash>, _chain: Vec<UniString>) -> ServiceResult {
+async fn valid_blocks(_sys: ActorSystem, _actor: RpcServerRef, _protocols: Vec<String>, _next_protocol: Vec<String>, _chain: Vec<UniString>) -> ServiceResult {
     empty()
 }
 
-async fn head_chain(_sys: ActorSystem, _actor: RpcServerRef, _chain_id: &str, _next_protocol: Vec<ProtocolHash>) -> ServiceResult {
+async fn head_chain(_sys: ActorSystem, _actor: RpcServerRef, _chain_id: &str, _next_protocol: Vec<String>) -> ServiceResult {
     empty()
 }
 
@@ -138,19 +134,19 @@
         (&Method::GET, "/monitor/active_chains") => active_chains(sys, actor).await,
         (&Method::GET, "/monitor/protocols") => protocols(sys, actor).await,
         (&Method::GET, "/monitor/valid_blocks") => {
-            let mut protocol: Vec<ProtocolHash> = Vec::new();
-            let mut next_protocol: Vec<ProtocolHash> = Vec::new();
+            let mut protocol: Vec<String> = Vec::new();
+            let mut next_protocol: Vec<String> = Vec::new();
             let mut chain: Vec<UniString> = Vec::new();
             if let Some(query) = req.uri().query() {
                 let parts = parse_queries(query);
                 if let Some(protocols) = parts.get("protocol") {
                     for proto in protocols {
-                        protocol.push(proto.as_bytes().into());
+                        protocol.push(proto.to_string());
                     }
                 }
                 if let Some(next_protocols) = parts.get("next_protocol") {
                     for next in next_protocols {
-                        next_protocol.push(next.as_bytes().into());
+                        next_protocol.push(next.to_string());
                     }
                 }
                 if let Some(chains) = parts.get("chain") {
@@ -166,12 +162,12 @@
             if req.method() == Method::GET {
                 if let Some(captures) = HEADS_CHAIN.captures(req.uri().path()) {
                     let chain_id = &captures["chain_id"];
-                    let mut next_protocol: Vec<ProtocolHash> = Vec::new();
+                    let mut next_protocol: Vec<String> = Vec::new();
                     if let Some(query) = req.uri().query() {
                         let parts = parse_queries(query);
                         if let Some(protos) = parts.get("next_protocol") {
                             for proto in protos {
-                                next_protocol.push(proto.as_bytes().into());
+                                next_protocol.push(proto.to_string());
                             }
                         }
                     }
